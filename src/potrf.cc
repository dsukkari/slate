// Copyright (c) 2017-2022, University of Tennessee. All rights reserved.
// SPDX-License-Identifier: BSD-3-Clause
// This program is free software: you can redistribute it and/or modify it under
// the terms of the BSD 3-Clause license. See the accompanying LICENSE file.

#include "slate/slate.hh"
#include "auxiliary/Debug.hh"
#include "slate/Matrix.hh"
#include "slate/HermitianMatrix.hh"
#include "slate/TriangularMatrix.hh"
#include "internal/internal.hh"

namespace slate {

namespace impl {

//------------------------------------------------------------------------------
/// Distributed parallel Cholesky factorization.
/// Generic implementation for any target.
/// Panel and lookahead computed on host using Host OpenMP task.
/// @ingroup posv_impl
///
#if 0
template <Target target, typename scalar_t>
void potrf(
    slate::internal::TargetType<target>,
    HermitianMatrix<scalar_t> A,
    Options const& opts )
{
    using real_t = blas::real_type<scalar_t>;
    using BcastListTag = typename Matrix<scalar_t>::BcastListTag;

    const scalar_t one = 1.0;

    // Assumes column major
    const Layout layout = Layout::ColMajor;

    // Options
    int64_t lookahead = get_option<int64_t>( opts, Option::Lookahead, 1 );

    // if upper, change to lower
    if (A.uplo() == Uplo::Upper) {
        A = conj_transpose( A );
    }
    int64_t A_nt = A.nt();

    // OpenMP needs pointer types, but vectors are exception safe
    std::vector< uint8_t > column_vector(A_nt);
    uint8_t* column = column_vector.data();

    // set min number for omp nested active parallel regions
    slate::OmpSetMaxActiveLevels set_active_levels( MinOmpActiveLevels );

    #pragma omp parallel
    #pragma omp master
    {
        for (int64_t k = 0; k < A_nt; ++k) {
            // panel, high priority
            #pragma omp task depend(inout:column[k]) priority(1)
            {
                // factor A(k, k)
                internal::potrf<Target::HostTask>(A.sub(k, k), 1);

                // send A(k, k) down col A(k+1:nt-1, k)
                if (k+1 <= A_nt-1)
                    A.tileBcast(k, k, A.sub(k+1, A_nt-1, k, k), layout);

                // A(k+1:nt-1, k) * A(k, k)^{-H}
                if (k+1 <= A_nt-1) {
                    auto Akk = A.sub(k, k);
                    auto Tkk = TriangularMatrix< scalar_t >(Diag::NonUnit, Akk);
                    internal::trsm<Target::HostTask>(
                        Side::Right,
                        one, conj_transpose( Tkk ),
                        A.sub(k+1, A_nt-1, k, k), 1);
                }

                BcastListTag bcast_list_A;
                for (int64_t i = k+1; i < A_nt; ++i) {
                    // send A(i, k) across row A(i, k+1:i) and down
                    // col A(i:nt-1, i) with msg tag i
                    bcast_list_A.push_back({i, k, {A.sub(i, i, k+1, i),
                                                   A.sub(i, A_nt-1, i, i)},
                                            i});
                }
                A.template listBcastMT(bcast_list_A, layout);
            }
            // update lookahead column(s), high priority
            for (int64_t j = k+1; j < k+1+lookahead && j < A_nt; ++j) {
                #pragma omp task depend(in:column[k]) \
                                 depend(inout:column[j]) priority(1)
                {
                    // A(j, j) -= A(j, k) * A(j, k)^H
                    internal::herk<Target::HostTask>(
                        real_t(-1.0), A.sub(j, j, k, k),
                        real_t( 1.0), A.sub(j, j), 1);

                    // A(j+1:nt-1, j) -= A(j+1:nt-1, k) * A(j, k)^H
                    if (j+1 <= A_nt-1) {
                        auto Ajk = A.sub(j, j, k, k);
                        internal::gemm<Target::HostTask>(
                            -one, A.sub(j+1, A_nt-1, k, k),
                                  conj_transpose( Ajk ),
                            one,  A.sub(j+1, A_nt-1, j, j),
                            layout, 1);
                    }
                }
            }
            // update trailing submatrix, normal priority
            if (k+1+lookahead < A_nt) {
                #pragma omp task depend(in:column[k]) \
                                 depend(inout:column[k+1+lookahead]) \
                                 depend(inout:column[A_nt-1])
                {
                    // A(kl+1:nt-1, kl+1:nt-1) -=
                    //     A(kl+1:nt-1, k) * A(kl+1:nt-1, k)^H
                    // where kl = k + lookahead
                    internal::herk<target>(
                        real_t(-1.0), A.sub(k+1+lookahead, A_nt-1, k, k),
                        real_t( 1.0), A.sub(k+1+lookahead, A_nt-1));
                }
            }
        }

        // TODO: causes issues on summit Target::HostTask
        // #pragma omp taskwait
        // A.tileUpdateAllOrigin();
    }

    // Debug::checkTilesLives(A);
    // Debug::printTilesLives(A);
    A.tileUpdateAllOrigin();
    A.releaseWorkspace();
}
#endif

//------------------------------------------------------------------------------
/// Distributed parallel Cholesky factorization.
/// GPU device batched cuBLAS implementation.
/// @ingroup posv_impl
///
template <Target target, typename scalar_t>
void potrf(
    slate::internal::TargetType<target>,
    HermitianMatrix<scalar_t> A,
    Options const& opts )
{
    using real_t = blas::real_type<scalar_t>;
    using BcastListTag = typename Matrix<scalar_t>::BcastListTag;

    // Constants
    const scalar_t one = 1.0;
    const int priority_0 = 0;
    const int queue_0 = 0;
    const int queue_1 = 1;
    const int queue_2 = 2;
    // Assumes column major
    const Layout layout = Layout::ColMajor;

    // Options
    int64_t lookahead = get_option<int64_t>( opts, Option::Lookahead, 1 );

    // Use only TileReleaseStrategy::Slate for potrf.
    // Internal routines (trsm, herk, gemm) called in
    // potrf won't release any tiles. Potrf will
    // clean up tiles.
    Options opts2 = Options( opts );
    opts2[ Option::TileReleaseStrategy ] = TileReleaseStrategy::Slate;

    bool hold_local_workspace = get_option<bool>(
            opts2, Option::HoldLocalWorkspace, 0 );

    // if upper, change to lower
    if (A.uplo() == Uplo::Upper) {
        A = conj_transpose( A );
    }
    int64_t A_nt = A.nt();

    // OpenMP needs pointer types, but vectors are exception safe
    std::vector< uint8_t > column_vector(A_nt);
    uint8_t* column = column_vector.data();

    // Allocate batch arrays = number of kernels without lookahead + lookahead
    // number of kernels without lookahead = 3
    // (internal::potrf, internal::gemm, and internal::trsm)
    // whereas internal::herk will be executed as many as lookaheads, thus
    // internal::herk needs batch arrays equal to the number of lookaheads
    // and the batch_arrays_index starts from
    // the number of kernels without lookahead, and then incremented by 1
    // for every execution for the internal::herk
    const int64_t batch_size_default = 0;
    int num_queues = 3 + lookahead;  // Number of kernels with lookahead
    using lapack::device_info_int;
    std::vector< device_info_int* > device_info_array( A.num_devices(), nullptr );

    if (target == Target::Devices) {
        A.allocateBatchArrays( batch_size_default, num_queues );
        A.reserveDeviceWorkspace();

        // Allocate
        for (int64_t dev = 0; dev < A.num_devices(); ++dev) {
            blas::Queue* queue = A.comm_queue(dev);
            device_info_array[dev] = blas::device_malloc<device_info_int>( 1, *queue );
        }
    }

    // set min number for omp nested active parallel regions
    slate::OmpSetMaxActiveLevels set_active_levels( MinOmpActiveLevels );

    #pragma omp parallel
    #pragma omp master
    {
        for (int64_t k = 0; k < A_nt; ++k) {
            // Panel, normal priority
            #pragma omp task depend(inout:column[k])
            {
                // factor A(k, k)
<<<<<<< HEAD
                internal::potrf<target>(
=======
                internal::potrf<Target::Devices>(
>>>>>>> 334d7af3
                    A.sub(k, k), 1 );
                    //A.sub(k, k), priority_0, queue_2,
                    //device_info_array[ A.tileDevice( k, k ) ] );

                // send A(k, k) down col A(k+1:nt-1, k)
                if (k+1 <= A_nt-1)
                    A.tileBcast(k, k, A.sub(k+1, A_nt-1, k, k), layout);

                // A(k+1:nt-1, k) * A(k, k)^{-H}
                if (k+1 <= A_nt-1) {
                    auto Akk = A.sub(k, k);
                    auto Tkk = TriangularMatrix< scalar_t >(Diag::NonUnit, Akk);
                    internal::trsm<target>(
                        Side::Right,
                        one, conj_transpose( Tkk ),
                        A.sub(k+1, A_nt-1, k, k),
                        priority_0, layout, queue_1, opts2 );
                }

                BcastListTag bcast_list_A;
                for (int64_t i = k+1; i < A_nt; ++i) {
                    // send A(i, k) across row A(i, k+1:i) and
                    //                down col A(i:nt-1, i) with msg tag i
                    bcast_list_A.push_back({i, k, {A.sub(i, i, k+1, i),
                                                   A.sub(i, A_nt-1, i, i)},
                                            i});
                }

                A.template listBcastMT<target>(
                  bcast_list_A, layout);
            }

            // update trailing submatrix, normal priority
            if (k+1+lookahead < A_nt) {
                #pragma omp task depend(in:column[k]) \
                                 depend(inout:column[k+1+lookahead]) \
                                 depend(inout:column[A_nt-1])
                {
                    // A(kl+1:nt-1, kl+1:nt-1) -=
                    //     A(kl+1:nt-1, k) * A(kl+1:nt-1, k)^H
                    // where kl = k + lookahead
                    internal::herk<target>(
                        real_t(-1.0), A.sub(k+1+lookahead, A_nt-1, k, k),
                        real_t( 1.0), A.sub(k+1+lookahead, A_nt-1),
                        priority_0, queue_0, layout, opts2 );
                }
            }

            // update lookahead column(s), normal priority
            // the batch_arrays_index_la must be initialized to the
            // lookahead base index (i.e, number of kernels without lookahead),
            // which is equal to "2" for slate::potrf, and then the variable is
            // incremented with every lookahead column "j" ( j-k+1 = 2+j-(k+1) )
            for (int64_t j = k+1; j < k+1+lookahead && j < A_nt; ++j) {
                #pragma omp task depend(in:column[k]) \
                                 depend(inout:column[j])
                {
                    // A(j, j) -= A(j, k) * A(j, k)^H
                    int queue_jk2 = j-k+2;
                    internal::herk<target>(
                        real_t(-1.0), A.sub(j, j, k, k),
                        real_t( 1.0), A.sub(j, j),
                        priority_0, queue_jk2, layout, opts2 );

                    // A(j+1:nt, j) -= A(j+1:nt-1, k) * A(j, k)^H
                    if (j+1 <= A_nt-1) {
                        auto Ajk = A.sub(j, j, k, k);
                        internal::gemm<target>(
                            -one, A.sub(j+1, A_nt-1, k, k),
                                  conj_transpose( Ajk ),
                            one,  A.sub(j+1, A_nt-1, j, j),
                            layout, priority_0, queue_jk2, opts2 );
                    }
                }
            }

            #pragma omp task depend(inout:column[k])
            {
                auto panel = A.sub( k, A_nt-1, k, k );

                // Erase remote tiles on all devices including host
                panel.releaseRemoteWorkspace();

                // Update the origin tiles before their
                // workspace copies on devices are erased.
                panel.tileUpdateAllOrigin();

                // Erase local workspace on devices.
                panel.releaseLocalWorkspace();
            }
        }
        #pragma omp taskwait
        A.tileUpdateAllOrigin();
    }
    if (hold_local_workspace == false) {
        A.releaseWorkspace();
    }
    if (target == Target::Devices) {
        for (int64_t dev = 0; dev < A.num_devices(); ++dev) {
            blas::Queue* queue = A.comm_queue(dev);
            blas::device_free( device_info_array[dev], *queue );
        }
    }
}

} // namespace impl

//------------------------------------------------------------------------------
/// Distributed parallel Cholesky factorization.
///
/// Performs the Cholesky factorization of a Hermitian positive definite
/// matrix $A$.
///
/// The factorization has the form
/// \[
///     A = L L^H,
/// \]
/// if $A$ is stored lower, where $L$ is a lower triangular matrix, or
/// \[
///     A = U^H U,
/// \]
/// if $A$ is stored upper, where $U$ is an upper triangular matrix.
///
/// Complexity (in real): $\approx \frac{1}{3} n^{3}$ flops.
///
//------------------------------------------------------------------------------
/// @tparam scalar_t
///     One of float, double, std::complex<float>, std::complex<double>.
//------------------------------------------------------------------------------
/// @param[in,out] A
///     On entry, the n-by-n Hermitian positive definite matrix $A$.
///     On exit, if return value = 0, the factor $U$ or $L$ from the Cholesky
///     factorization $A = U^H U$ or $A = L L^H$.
///     If scalar_t is real, $A$ can be a SymmetricMatrix object.
///
/// @param[in] opts
///     Additional options, as map of name = value pairs. Possible options:
///     - Option::Lookahead:
///       Number of panels to overlap with matrix updates.
///       lookahead >= 0. Default 1.
///     - Option::Target:
///       Implementation to target. Possible values:
///       - HostTask:  OpenMP tasks on CPU host [default].
///       - HostNest:  nested OpenMP parallel for loop on CPU host.
///       - HostBatch: batched BLAS on CPU host.
///       - Devices:   batched BLAS on GPU device.
///
/// TODO: return value
/// @retval 0 successful exit
/// @retval >0 for return value = $i$, the leading minor of order $i$ of $A$ is not
///         positive definite, so the factorization could not
///         be completed, and the solution has not been computed.
///
/// @ingroup posv_computational
///
template <typename scalar_t>
void potrf(
    HermitianMatrix<scalar_t>& A,
    Options const& opts)
{
    using internal::TargetType;

    Target target = get_option( opts, Option::Target, Target::HostTask );

    switch (target) {
        case Target::Host:
        case Target::HostTask:
            impl::potrf( TargetType<Target::HostTask>(), A, opts );
            break;

        case Target::HostNest:
            impl::potrf( TargetType<Target::HostNest>(), A, opts );
            break;

        case Target::HostBatch:
            impl::potrf( TargetType<Target::HostBatch>(), A, opts );
            break;

        case Target::Devices:
            impl::potrf( TargetType<Target::Devices>(), A, opts );
            break;
    }
    // todo: return value for errors?
}

//------------------------------------------------------------------------------
// Explicit instantiations.
template
void potrf<float>(
    HermitianMatrix<float>& A,
    Options const& opts);

template
void potrf<double>(
    HermitianMatrix<double>& A,
    Options const& opts);

template
void potrf< std::complex<float> >(
    HermitianMatrix< std::complex<float> >& A,
    Options const& opts);

template
void potrf< std::complex<double> >(
    HermitianMatrix< std::complex<double> >& A,
    Options const& opts);

} // namespace slate<|MERGE_RESOLUTION|>--- conflicted
+++ resolved
@@ -215,11 +215,7 @@
             #pragma omp task depend(inout:column[k])
             {
                 // factor A(k, k)
-<<<<<<< HEAD
-                internal::potrf<target>(
-=======
-                internal::potrf<Target::Devices>(
->>>>>>> 334d7af3
+                internal::potrf<Target::HostTask>(
                     A.sub(k, k), 1 );
                     //A.sub(k, k), priority_0, queue_2,
                     //device_info_array[ A.tileDevice( k, k ) ] );
