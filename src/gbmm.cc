--- conflicted
+++ resolved
@@ -58,15 +58,10 @@
 /// - bcast communications are serialized,
 /// - gemm operations are serialized,
 /// - bcasts can get ahead of gemms by the value of lookahead.
-<<<<<<< HEAD
+/// @ingroup gbmm_specialization
 ///
 /// Warning: ColMajor layout is assumed
 ///
-/// @ingroup gbmm
-=======
-/// @ingroup gbmm_specialization
-///
->>>>>>> 4ab7c1b6
 template <Target target, typename scalar_t>
 void gbmm(slate::internal::TargetType<target>,
           scalar_t alpha, BandMatrix<scalar_t>& A,
