//------------------------------------------------------------------------------
// Copyright (c) 2017, University of Tennessee
// All rights reserved.
//
// Redistribution and use in source and binary forms, with or without
// modification, are permitted provided that the following conditions are met:
//     * Redistributions of source code must retain the above copyright
//       notice, this list of conditions and the following disclaimer.
//     * Redistributions in binary form must reproduce the above copyright
//       notice, this list of conditions and the following disclaimer in the
//       documentation and/or other materials provided with the distribution.
//     * Neither the name of the University of Tennessee nor the
//       names of its contributors may be used to endorse or promote products
//       derived from this software without specific prior written permission.
//
// THIS SOFTWARE IS PROVIDED BY THE COPYRIGHT HOLDERS AND CONTRIBUTORS "AS IS"
// AND ANY EXPRESS OR IMPLIED WARRANTIES, INCLUDING, BUT NOT LIMITED TO, THE
// IMPLIED WARRANTIES OF MERCHANTABILITY AND FITNESS FOR A PARTICULAR PURPOSE
// ARE DISCLAIMED. IN NO EVENT SHALL UNIVERSITY OF TENNESSEE BE LIABLE FOR ANY
// DIRECT, INDIRECT, INCIDENTAL, SPECIAL, EXEMPLARY, OR CONSEQUENTIAL DAMAGES
// (INCLUDING, BUT NOT LIMITED TO, PROCUREMENT OF SUBSTITUTE GOODS OR SERVICES;
// LOSS OF USE, DATA, OR PROFITS; OR BUSINESS INTERRUPTION) HOWEVER CAUSED AND
// ON ANY THEORY OF LIABILITY, WHETHER IN CONTRACT, STRICT LIABILITY, OR TORT
// (INCLUDING NEGLIGENCE OR OTHERWISE) ARISING IN ANY WAY OUT OF THE USE OF THIS
// SOFTWARE, EVEN IF ADVISED OF THE POSSIBILITY OF SUCH DAMAGE.
//------------------------------------------------------------------------------
// This research was supported by the Exascale Computing Project (17-SC-20-SC),
// a collaborative effort of two U.S. Department of Energy organizations (Office
// of Science and the National Nuclear Security Administration) responsible for
// the planning and preparation of a capable exascale ecosystem, including
// software, applications, hardware, advanced system engineering and early
// testbed platforms, in support of the nation's exascale computing imperative.
//------------------------------------------------------------------------------
// Need assistance with the SLATE software? Join the "SLATE User" Google group
// by going to https://groups.google.com/a/icl.utk.edu/forum/#!forum/slate-user
// and clicking "Apply to join group". Upon acceptance, email your questions and
// comments to <slate-user@icl.utk.edu>.
//------------------------------------------------------------------------------

#include "slate_device.hh"
#include "slate_internal_batch.hh"
#include "slate_internal.hh"
#include "slate_TrapezoidMatrix.hh"
#include "slate_Tile_blas.hh"
#include "slate_types.hh"

#include <vector>

namespace slate {

///-----------------------------------------------------------------------------
// On macOS, nvcc using clang++ generates a different C++ name mangling
// (std::__1::complex) than g++ for std::complex. This solution is to use
// cu*Complex in .cu files, and cast from std::complex here.
namespace device {

template <>
void trnorm(
    Norm norm, Uplo uplo, Diag diag,
    int64_t m, int64_t n,
    std::complex<float> const* const* Aarray, int64_t lda,
    float* values, int64_t ldv,
    int64_t batch_count,
    cudaStream_t stream)
{
#if defined(SLATE_WITH_CUDA) || defined(__NVCC__)
    trnorm(norm, uplo, diag, m, n, (cuFloatComplex**) Aarray, lda,
<<<<<<< HEAD
           values, ldv, batch_count, stream);
=======
           values, batch_count, stream);
#endif
>>>>>>> b8c0aba2
}

template <>
void trnorm(
    Norm norm, Uplo uplo, Diag diag,
    int64_t m, int64_t n,
    std::complex<double> const* const* Aarray, int64_t lda,
    double* values, int64_t ldv,
    int64_t batch_count,
    cudaStream_t stream)
{
#if defined(SLATE_WITH_CUDA) || defined(__NVCC__)
    trnorm(norm, uplo, diag, m, n, (cuDoubleComplex**) Aarray, lda,
<<<<<<< HEAD
           values, ldv, batch_count, stream);
=======
           values, batch_count, stream);
#endif
>>>>>>> b8c0aba2
}

// Explicit instatiations allow compilation without CUDA
template <>
void trnorm(
    Norm norm, Uplo uplo, Diag diag,
    int64_t m, int64_t n,
    double const* const* Aarray, int64_t lda,
    double* values,
    int64_t batch_count,
    cudaStream_t stream)
{
#if defined(SLATE_WITH_CUDA) || defined(__NVCC__)
    trnorm(norm, uplo, diag, m, n, Aarray, lda,
           values, batch_count, stream);
#endif
}

template <>
void trnorm(
    Norm norm, Uplo uplo, Diag diag,
    int64_t m, int64_t n,
    float const* const* Aarray, int64_t lda,
    float* values,
    int64_t batch_count,
    cudaStream_t stream)
{
#if defined(SLATE_WITH_CUDA) || defined(__NVCC__)
    trnorm(norm, uplo, diag, m, n, Aarray, lda,
           values, batch_count, stream);
#endif
}


} // namespace device

namespace internal {

///-----------------------------------------------------------------------------
/// Square of number.
/// @return x^2
template <typename scalar_t>
scalar_t sqr(scalar_t x)
{
    return x*x;
}

//------------------------------------------------------------------------------
/// Adds two scaled, sum-of-squares representations.
/// On exit, scale1 and sumsq1 are updated such that:
///     scale1^2 sumsq1 := scale1^2 sumsq1 + scale2^2 sumsq2.
template <typename real_t>
void add_sumsq(
    real_t&       scale1, real_t&       sumsq1,
    real_t const& scale2, real_t const& sumsq2 )
{
    if (scale1 > scale2) {
        sumsq1 = sumsq1 + sumsq2*sqr(scale2 / scale1);
        // scale1 stays same
    }
    else {
        sumsq1 = sumsq1*sqr(scale1 / scale2) + sumsq2;
        scale1 = scale2;
    }
}

///-----------------------------------------------------------------------------
/// Trapezoid and triangular matrix norm.
/// Dispatches to target implementations.
///
/// @param norm
/// - Norm::Max: values is dimension 1 and contains the local max.
/// - Norm::One: values is dimension n and contains the local column sum.
/// - Norm::Inf: values is dimension m and contains the local row sum.
/// - Norm::Fro: values is dimension 2 and contains the local scale and
///              sum-of-squares.
///
template <Target target, typename scalar_t>
void trnorm(
    Norm norm, Diag diag, TrapezoidMatrix<scalar_t>&& A,
    blas::real_type<scalar_t>* values,
    int priority)
{
    trnorm(internal::TargetType<target>(),
           norm, diag, A, values,
           priority);
}

///-----------------------------------------------------------------------------
/// General matrix norm.
/// Host OpenMP task implementation.
template <typename scalar_t>
void trnorm(
    internal::TargetType<Target::HostTask>,
    Norm norm, Diag diag, TrapezoidMatrix<scalar_t>& A,
    blas::real_type<scalar_t>* values,
    int priority)
{
    using real_t = blas::real_type<scalar_t>;

    // i, j are tile row, tile col indices; ii, jj are row, col indices.
    //---------
    // max norm
    // max_{ii,jj} abs( A_{ii,jj} )
    if (norm == Norm::Max) {
        // Find max of each tile, append to tiles_maxima.
        std::vector<real_t> tiles_maxima;
        for (int64_t j = 0; j < A.nt(); ++j) {
            // diagonal tile
            if (j < A.mt() && A.tileIsLocal(j, j)) {
                #pragma omp task shared(A, tiles_maxima) priority(priority)
                {
                    A.tileCopyToHost(j, j, A.tileDevice(j, j));
                    real_t tile_max;
                    trnorm(norm, diag, A(j, j), &tile_max);
                    #pragma omp critical
                    {
                        tiles_maxima.push_back(tile_max);
                    }
                }
            }
            // off-diagonal tiles
            if (A.uplo_logical() == Uplo::Lower) {
                for (int64_t i = j+1; i < A.mt(); ++i) {  // strictly lower
                    if (A.tileIsLocal(i, j)) {
                        #pragma omp task shared(A, tiles_maxima) priority(priority)
                        {
                            A.tileCopyToHost(i, j, A.tileDevice(i, j));
                            real_t tile_max;
                            genorm(norm, A(i, j), &tile_max);
                            #pragma omp critical
                            {
                                tiles_maxima.push_back(tile_max);
                            }
                        }
                    }
                }
            }
            else { // Uplo::Upper
                for (int64_t i = 0; i < j && i < A.mt(); ++i) {  // strictly upper
                    if (A.tileIsLocal(i, j)) {
                        #pragma omp task shared(A, tiles_maxima) priority(priority)
                        {
                            A.tileCopyToHost(i, j, A.tileDevice(i, j));
                            real_t tile_max;
                            genorm(norm, A(i, j), &tile_max);
                            #pragma omp critical
                            {
                                tiles_maxima.push_back(tile_max);
                            }
                        }
                    }
                }
            }
        }

        #pragma omp taskwait

        // Find max of tiles_maxima.
        *values = lapack::lange(norm,
                                1, tiles_maxima.size(),
                                tiles_maxima.data(), 1);
    }
    //---------
    // one norm
    // max col sum = max_jj sum_ii abs( A_{ii,jj} )
    else if (norm == Norm::One) {
        // Sum each column within a tile.
        std::vector<real_t> tiles_sums(A.n()*A.mt(), 0.0);
        int64_t jj = 0;
        for (int64_t j = 0; j < A.nt(); ++j) {
            // diagonal tile
            if (j < A.mt() && A.tileIsLocal(j, j)) {
                #pragma omp task shared(A, tiles_sums) priority(priority)
                {
                    A.tileCopyToHost(j, j, A.tileDevice(j, j));
                    trnorm(norm, diag, A(j, j), &tiles_sums[A.n()*j+jj]);
                }
            }
            // off-diagonal tiles
            if (A.uplo() == Uplo::Lower) {
                for (int64_t i = j+1; i < A.mt(); ++i) { // strictly lower
                    if (A.tileIsLocal(i, j)) {
                        #pragma omp task shared(A, tiles_sums) priority(priority)
                        {
                            A.tileCopyToHost(i, j, A.tileDevice(i, j));
                            genorm(norm, A(i, j), &tiles_sums[A.n()*i+jj]);
                        }
                    }
                }
            }
            else { // Uplo::Upper
                for (int64_t i = 0; i < j && i < A.mt(); ++i) { // strictly upper
                    if (A.tileIsLocal(i, j)) {
                        #pragma omp task shared(A, tiles_sums) priority(priority)
                        {
                            A.tileCopyToHost(i, j, A.tileDevice(i, j));
                            genorm(norm, A(i, j), &tiles_sums[A.n()*i+jj]);
                        }
                    }
                }
            }
            jj += A.tileNb(j);
        }

        #pragma omp taskwait

        // Sum tile results into local results.
        // todo: This is currently a performance bottleneck.
        // Perhaps omp taskloop could be applied here.
        // Perhaps with chunking of A.nb().
        std::fill_n(values, A.n(), 0.0);
        for (int64_t i = 0; i < A.mt(); ++i)
            for (int64_t jj = 0; jj < A.n(); ++jj)
                values[jj] += tiles_sums[A.n()*i + jj];
    }
    //---------
    // inf norm
    // max row sum = max_ii sum_jj abs( A_{ii,jj} )
    else if (norm == Norm::Inf) {
        // Sum each row within a tile.
        std::vector<real_t> tiles_sums(A.m()*A.nt(), 0.0);
        int64_t ii = 0;
        for (int64_t i = 0; i < A.mt(); ++i) {
            // diagonal tile
            if (i < A.nt() && A.tileIsLocal(i, i)) {
                #pragma omp task shared(A, tiles_sums) priority(priority)
                {
                    A.tileCopyToHost(i, i, A.tileDevice(i, i));
                    trnorm(norm, diag, A(i, i), &tiles_sums[A.m()*i + ii]);
                }
            }
            // off-diagonal tiles
            if (A.uplo() == Uplo::Lower) {
                for (int64_t j = 0; j < i && j < A.nt(); ++j) { // strictly lower
                    if (A.tileIsLocal(i, j)) {
                        #pragma omp task shared(A, tiles_sums) priority(priority)
                        {
                            A.tileCopyToHost(i, j, A.tileDevice(i, j));
                            genorm(norm, A(i, j), &tiles_sums[A.m()*j + ii]);
                        }
                    }
                }
            }
            else { // Uplo::Upper
                for (int64_t j = i+1; j < A.nt(); ++j) { // strictly upper
                    if (A.tileIsLocal(i, j)) {
                        #pragma omp task shared(A, tiles_sums) priority(priority)
                        {
                            A.tileCopyToHost(i, j, A.tileDevice(i, j));
                            genorm(norm, A(i, j), &tiles_sums[A.m()*j + ii]);
                        }
                    }
                }
            }
            ii += A.tileMb(i);
        }

        #pragma omp taskwait

        // Sum tile results into local results.
        // todo: This is currently a performance bottleneck.
        // Perhaps omp taskloop could be applied here.
        // Perhaps with chunking of A.nb().
        std::fill_n(values, A.m(), 0.0);
        for (int64_t j = 0; j < A.nt(); ++j)
            for (int64_t ii = 0; ii < A.m(); ++ii)
                values[ii] += tiles_sums[A.m()*j + ii];
    }
    //---------
    // Frobenius norm
    // sqrt( sum_{ii,jj} abs( A_{ii,jj} )^2 )
    // In scaled form: scale^2 sumsq = sum abs( A_{ii,jj}^2 )
    else if (norm == Norm::Fro) {
        values[0] = 0;  // scale
        values[1] = 1;  // sumsq
        for (int64_t j = 0; j < A.nt(); ++j) {
            // diagonal tile
            if (j < A.mt() && A.tileIsLocal(j, j)) {
                A.tileCopyToHost(j, j, A.tileDevice(j, j));
                real_t tile_values[2];
                trnorm(norm, diag, A(j, j), tile_values);
                #pragma omp critical
                {
                    add_sumsq(values[0], values[1],
                              tile_values[0], tile_values[1]);
                }
            }
            // off-diagonal tiles
            if (A.uplo() == Uplo::Lower) {
                for (int64_t i = j+1; i < A.mt(); ++i) { // strictly lower
                    if (A.tileIsLocal(i, j)) {
                        #pragma omp task shared(A, values) priority(priority)
                        {
                            A.tileCopyToHost(i, j, A.tileDevice(i, j));
                            real_t tile_values[2];
                            genorm(norm, A(i, j), tile_values);
                            #pragma omp critical
                            {
                                add_sumsq(values[0], values[1],
                                          tile_values[0], tile_values[1]);
                            }
                        }
                    }
                }
            }
            else { // Uplo::Upper
                for (int64_t i = 0; i < j && i < A.mt(); ++i) { // strictly upper
                    if (A.tileIsLocal(i, j)) {
                        #pragma omp task shared(A, values) priority(priority)
                        {
                            A.tileCopyToHost(i, j, A.tileDevice(i, j));
                            real_t tile_values[2];
                            genorm(norm, A(i, j), tile_values);
                            #pragma omp critical
                            {
                                add_sumsq(values[0], values[1],
                                          tile_values[0], tile_values[1]);
                            }
                        }
                    }
                }
            }
        }
    }
}

///-----------------------------------------------------------------------------
/// General matrix norm.
/// Host nested OpenMP implementation.
template <typename scalar_t>
void trnorm(
    internal::TargetType<Target::HostNest>,
    Norm norm, Diag diag, TrapezoidMatrix<scalar_t>& A,
    blas::real_type<scalar_t>* values,
    int priority)
{
    throw Exception("HostNested not yet implemented");
}

///-----------------------------------------------------------------------------
/// Trapezoid and triangular matrix norm.
/// GPU device implementation.
template <typename scalar_t>
void trnorm(
    internal::TargetType<Target::Devices>,
    Norm norm, Diag diag, TrapezoidMatrix<scalar_t>& A,
    blas::real_type<scalar_t>* values,
    int priority)
{
    using real_t = blas::real_type<scalar_t>;

    assert(A.num_devices() > 0);

    std::vector<std::vector<scalar_t*> > a_host_arrays(A.num_devices());
    std::vector<std::vector<real_t> > vals_host_arrays(A.num_devices());

    std::vector<scalar_t**> a_dev_arrays(A.num_devices());
    std::vector<real_t*> vals_dev_arrays(A.num_devices());

    // devices_values used for max and Frobenius norms.
    std::vector<real_t> devices_values;

    int64_t ldv;
    if (norm == Norm::Max) {
        ldv = 1;
        devices_values.resize(A.num_devices());
    }
    else if (norm == Norm::One) {
        ldv = A.tileNb(0);
    }
    else if (norm == Norm::Inf) {
        ldv = A.tileMb(0);
    }
    else if (norm == Norm::Fro) {
        ldv = 2;
        devices_values.resize(A.num_devices() * 2);
    }

    for (int device = 0; device < A.num_devices(); ++device) {
        slate_cuda_call(
            cudaSetDevice(device));

        int64_t num_tiles = A.getMaxDeviceTiles(device);

        a_host_arrays[device].resize(num_tiles);
        vals_host_arrays[device].resize(num_tiles*ldv);

        slate_cuda_call(
            cudaMalloc((void**)&a_dev_arrays[device],
                       sizeof(scalar_t*)*num_tiles));

        slate_cuda_call(
            cudaMalloc((void**)&vals_dev_arrays[device],
                       sizeof(real_t)*num_tiles*ldv));
    }

    // Define index ranges for quadrants of matrix.
    // Tiles in each quadrant are all the same size.
    int64_t irange[6][2] = {
        // off-diagonal
        { 0,        A.mt()-1 },
        { A.mt()-1, A.mt()   },
        { 0,        A.mt()-1 },
        { A.mt()-1, A.mt()   },
        // diagonal
        { 0,                          std::min(A.mt(), A.nt())-1 },
        { std::min(A.mt(), A.nt())-1, std::min(A.mt(), A.nt())   }
    };
    int64_t jrange[6][2] = {
        // off-diagonal
        { 0,        A.nt()-1 },
        { 0,        A.nt()-1 },
        { A.nt()-1, A.nt()   },
        { A.nt()-1, A.nt()   },
        // diagonal
        { 0,                          std::min(A.mt(), A.nt())-1 },
        { std::min(A.mt(), A.nt())-1, std::min(A.mt(), A.nt())   }
    };

    for (int device = 0; device < A.num_devices(); ++device) {
        #pragma omp task shared(A, devices_values, vals_host_arrays) \
                         priority(priority)
        {
            for (int64_t i = 0; i < A.mt(); ++i) {
                for (int64_t j = 0; j < A.nt(); ++j) {
                    if (A.tileIsLocal(i, j) &&
                        device == A.tileDevice(i, j) &&
                        ( (A.uplo() == Uplo::Lower && i > j) ||
                          (A.uplo() == Uplo::Upper && i < j) ))
                    {
                        A.tileCopyToDevice(i, j, device);
                    }
                }
            }

            // Setup batched arguments.
            scalar_t** a_host_array = a_host_arrays[device].data();
            scalar_t** a_dev_array = a_dev_arrays[device];

            int64_t batch_count = 0;
            int64_t mb[6], nb[6], lda[6], group_count[6];
            // off-diagonal blocks
            for (int q = 0; q < 4; ++q) {
                group_count[q] = 0;
                lda[q] = 0;
                mb[q] = A.tileMb(irange[q][0]);
                nb[q] = A.tileNb(jrange[q][0]);
                for (int64_t i = irange[q][0]; i < irange[q][1]; ++i) {
                    for (int64_t j = jrange[q][0]; j < jrange[q][1]; ++j) {
                        if (A.tileIsLocal(i, j) &&
                            device == A.tileDevice(i, j) &&
                            ( (A.uplo() == Uplo::Lower && i > j) ||
                              (A.uplo() == Uplo::Upper && i < j) ))
                        {
                            a_host_array[batch_count] = A(i, j, device).data();
                            lda[q] = A(i, j, device).stride();
                            ++group_count[q];
                            ++batch_count;
                        }
                    }
                }
            }
            // diagonal blocks
            for (int q = 4; q < 6; ++q) {
                group_count[q] = 0;
                lda[q] = 0;
                mb[q] = A.tileMb(jrange[q][0]);
                nb[q] = A.tileNb(jrange[q][0]);
                for (int64_t j = jrange[q][0]; j < jrange[q][1]; ++j) {
                    if (A.tileIsLocal(j, j) &&
                        device == A.tileDevice(j, j))
                    {
                        a_host_array[batch_count] = A(j, j, device).data();
                        lda[q] = A(j, j, device).stride();
                        ++group_count[q];
                        ++batch_count;
                    }
                }
            }

            real_t* vals_host_array = vals_host_arrays[device].data();
            real_t* vals_dev_array = vals_dev_arrays[device];

            // Batched call to compute partial results for each tile.
            {
                trace::Block trace_block("slate::device::trnorm");

                slate_cuda_call(
                    cudaSetDevice(device));

                cudaStream_t stream = A.compute_stream(device);
                slate_cuda_call(
                    cudaMemcpyAsync(a_dev_array, a_host_array,
                                    sizeof(scalar_t*)*batch_count,
                                    cudaMemcpyHostToDevice,
                                    stream));

                // off-diagonal blocks
                for (int q = 0; q < 4; ++q) {
                    if (group_count[q] > 0) {
                        device::genorm(norm,
                                       mb[q], nb[q],
                                       a_dev_array, lda[q],
                                       vals_dev_array, ldv,
                                       group_count[q], stream);
                        a_dev_array += group_count[q];
                        vals_dev_array += group_count[q] * ldv;
                    }
                }
                // diagonal blocks
                for (int q = 4; q < 6; ++q) {
                    if (group_count[q] > 0) {
                        device::trnorm(norm, A.uplo(), diag,
                                       mb[q], nb[q],
                                       a_dev_array, lda[q],
                                       vals_dev_array, ldv,
                                       group_count[q], stream);
                        a_dev_array += group_count[q];
                        vals_dev_array += group_count[q] * ldv;
                    }
                }

                vals_dev_array = vals_dev_arrays[device];

                slate_cuda_call(
                    cudaMemcpyAsync(vals_host_array, vals_dev_array,
                                    sizeof(real_t)*batch_count*ldv,
                                    cudaMemcpyDeviceToHost,
                                    stream));

                slate_cuda_call(
                    cudaStreamSynchronize(stream));
            }

            // Reduction over tiles to device result.
            if (norm == Norm::Max) {
                devices_values[device] =
                    lapack::lange(norm, 1, batch_count, vals_host_array, 1);
            }
            else if (norm == Norm::Fro) {
                for (int64_t k = 0; k < batch_count; ++k) {
                    add_sumsq(devices_values[2*device + 0],
                              devices_values[2*device + 1],
                              vals_host_array[2*k + 0],
                              vals_host_array[2*k + 1]);
                }
            }
        }
    }

    #pragma omp taskwait

    for (int device = 0; device < A.num_devices(); ++device) {
        slate_cuda_call(
            cudaSetDevice(device));
        slate_cuda_call(
            cudaFree((void*)a_dev_arrays[device]));
        slate_cuda_call(
            cudaFree((void*)vals_dev_arrays[device]));
    }

    // Reduction over devices to local result.
    if (norm == Norm::Max) {
        *values = lapack::lange(norm,
                                1, devices_values.size(),
                                devices_values.data(), 1);
    }
    else if (norm == Norm::One) {
        for (int device = 0; device < A.num_devices(); ++device) {
            real_t* vals_host_array = vals_host_arrays[device].data();

            int64_t batch_count = 0;
            // off-diagonal blocks
            for (int q = 0; q < 4; ++q) {
                int64_t nb = A.tileNb(jrange[q][0]);
                for (int64_t i = irange[q][0]; i < irange[q][1]; ++i) {
                    for (int64_t j = jrange[q][0]; j < jrange[q][1]; ++j) {
                        if (A.tileIsLocal(i, j) &&
                            device == A.tileDevice(i, j) &&
                            ( (A.uplo() == Uplo::Lower && i > j) ||
                              (A.uplo() == Uplo::Upper && i < j) ))
                        {
                            blas::axpy(
                                nb, 1.0,
                                &vals_host_array[batch_count*ldv], 1,
                                &values[j*ldv], 1);
                            ++batch_count;
                        }
                    }
                }
            }
            // diagonal blocks
            for (int q = 4; q < 6; ++q) {
                int64_t nb = A.tileNb(jrange[q][0]);
                for (int64_t j = jrange[q][0]; j < jrange[q][1]; ++j) {
                    if (A.tileIsLocal(j, j) &&
                        device == A.tileDevice(j, j))
                    {
                        blas::axpy(
                            nb, 1.0,
                            &vals_host_array[batch_count*ldv], 1,
                            &values[j*ldv], 1);
                        ++batch_count;
                    }
                }
            }
        }
    }
    else if (norm == Norm::Inf) {
        for (int device = 0; device < A.num_devices(); ++device) {
            real_t* vals_host_array = vals_host_arrays[device].data();

            int64_t batch_count = 0;
            // off-diagonal blocks
            for (int q = 0; q < 4; ++q) {
                int64_t mb = A.tileMb(irange[q][0]);
                for (int64_t i = irange[q][0]; i < irange[q][1]; ++i) {
                    for (int64_t j = jrange[q][0]; j < jrange[q][1]; ++j) {
                        if (A.tileIsLocal(i, j) &&
                            device == A.tileDevice(i, j) &&
                            ( (A.uplo() == Uplo::Lower && i > j) ||
                              (A.uplo() == Uplo::Upper && i < j) ))
                        {
                            blas::axpy(
                                mb, 1.0,
                                &vals_host_array[batch_count*ldv], 1,
                                &values[i*ldv], 1);
                            ++batch_count;
                        }
                    }
                }
            }
            // diagonal blocks
            for (int q = 4; q < 6; ++q) {
                int64_t mb = A.tileMb(irange[q][0]);
                for (int64_t i = irange[q][0]; i < irange[q][1]; ++i) {
                    if (A.tileIsLocal(i, i) &&
                        device == A.tileDevice(i, i))
                    {
                        blas::axpy(
                            mb, 1.0,
                            &vals_host_array[batch_count*ldv], 1,
                            &values[i*ldv], 1);
                        ++batch_count;
                    }
                }
            }
        }
    }
    else if (norm == Norm::Fro) {
        values[0] = 0;
        values[1] = 1;
        for (int device = 0; device < A.num_devices(); ++device) {
            add_sumsq(values[0], values[1],
                      devices_values[2*device + 0],
                      devices_values[2*device + 1]);
        }
    }
}

//------------------------------------------------------------------------------
// Explicit instantiations.
// ----------------------------------------
template
void trnorm<Target::HostTask, float>(
    Norm norm, Diag diag, TrapezoidMatrix<float>&& A,
    float* values,
    int priority);

template
void trnorm<Target::HostNest, float>(
    Norm norm, Diag diag, TrapezoidMatrix<float>&& A,
    float* values,
    int priority);

template
void trnorm<Target::Devices, float>(
    Norm norm, Diag diag, TrapezoidMatrix<float>&& A,
    float* values,
    int priority);

// ----------------------------------------
template
void trnorm<Target::HostTask, double>(
    Norm norm, Diag diag, TrapezoidMatrix<double>&& A,
    double* values,
    int priority);

template
void trnorm<Target::HostNest, double>(
    Norm norm, Diag diag, TrapezoidMatrix<double>&& A,
    double* values,
    int priority);

template
void trnorm<Target::Devices, double>(
    Norm norm, Diag diag, TrapezoidMatrix<double>&& A,
    double* values,
    int priority);

// ----------------------------------------
template
void trnorm< Target::HostTask, std::complex<float> >(
    Norm norm, Diag diag, TrapezoidMatrix< std::complex<float> >&& A,
    float* values,
    int priority);

template
void trnorm< Target::HostNest, std::complex<float> >(
    Norm norm, Diag diag, TrapezoidMatrix< std::complex<float> >&& A,
    float* values,
    int priority);

template
void trnorm< Target::Devices, std::complex<float> >(
    Norm norm, Diag diag, TrapezoidMatrix< std::complex<float> >&& A,
    float* values,
    int priority);

// ----------------------------------------
template
void trnorm< Target::HostTask, std::complex<double> >(
    Norm norm, Diag diag, TrapezoidMatrix< std::complex<double> >&& A,
    double* values,
    int priority);

template
void trnorm< Target::HostNest, std::complex<double> >(
    Norm norm, Diag diag, TrapezoidMatrix< std::complex<double> >&& A,
    double* values,
    int priority);

template
void trnorm< Target::Devices, std::complex<double> >(
    Norm norm, Diag diag, TrapezoidMatrix< std::complex<double> >&& A,
    double* values,
    int priority);

} // namespace internal
} // namespace slate<|MERGE_RESOLUTION|>--- conflicted
+++ resolved
@@ -65,12 +65,8 @@
 {
 #if defined(SLATE_WITH_CUDA) || defined(__NVCC__)
     trnorm(norm, uplo, diag, m, n, (cuFloatComplex**) Aarray, lda,
-<<<<<<< HEAD
            values, ldv, batch_count, stream);
-=======
-           values, batch_count, stream);
 #endif
->>>>>>> b8c0aba2
 }
 
 template <>
@@ -84,12 +80,8 @@
 {
 #if defined(SLATE_WITH_CUDA) || defined(__NVCC__)
     trnorm(norm, uplo, diag, m, n, (cuDoubleComplex**) Aarray, lda,
-<<<<<<< HEAD
            values, ldv, batch_count, stream);
-=======
-           values, batch_count, stream);
 #endif
->>>>>>> b8c0aba2
 }
 
 // Explicit instatiations allow compilation without CUDA
