--- conflicted
+++ resolved
@@ -312,154 +312,69 @@
     }
 
     if (ref || check) {
-<<<<<<< HEAD
-        #ifdef SLATE_HAVE_SCALAPACK
-            // Run reference routine from ScaLAPACK
-
-            // initialize BLACS
-            blas_int mpi_rank_ = 0, nprocs = 1, ictxt;
-            blas_int p_, q_, myrow_, mycol_;
-            Cblacs_pinfo(&mpi_rank_, &nprocs);
-            slate_assert( mpi_rank == mpi_rank_ );
-            slate_assert(p*q <= nprocs);
-            Cblacs_get(-1, 0, &ictxt);
-            Cblacs_gridinit(&ictxt, "Col", p, q);
-            Cblacs_gridinfo(ictxt, &p_, &q_, &myrow_, &mycol_);
-            slate_assert( p == p_ );
-            slate_assert( q == q_ );
-            slate_assert( myrow == myrow_ );
-            slate_assert( mycol == mycol_ );
-
-            blas_int A_desc[9];
-            scalapack_descinit(A_desc, n, n, nb, nb, izero, izero, ictxt, mlocA, &info);
-            slate_assert(info == 0);
-
-            blas_int B_desc[9];
-            scalapack_descinit(B_desc, n, n, nb, nb, izero, izero, ictxt, mlocB, &info);
-            slate_assert(info == 0);
-
-            blas_int Z_desc[9];
-            scalapack_descinit(Z_desc, n, n, nb, nb, izero, izero, ictxt, mlocZ, &info);
-            slate_assert(info == 0);
-
-            // set num threads appropriately for parallel BLAS if possible
-            int omp_num_threads = 1;
-            #pragma omp parallel
-            { omp_num_threads = omp_get_num_threads(); }
-            int saved_num_threads = slate_set_num_blas_threads(omp_num_threads);
-
-            const char* range = "A";
-            int64_t ia=1, ja=1, ib=1, jb=1, iz=1, jz=1;
-            int64_t vl=0, vu=0, il=0, iu=0;
-            real_t abstol=0;
-            int64_t m=0, nz=0;
-            real_t orfac=0;
-
-            // query for workspace size
-            int64_t info_tst = 0;
-            int64_t lwork = -1, lrwork = -1, liwork=-1;
-            // For the query, it should be work(3) and rwork(3), since
-            // work and rwork have dimension max(3,LWORK) and max(3,LRWORK) in
-            // http://www.netlib.org/scalapack/explore-html/db/d5b/pdsygvx_8f_source.html
-            // http://www.netlib.org/scalapack/explore-html/d7/dff/pzhegvx_8f_source.html
-            std::vector<scalar_t> work(3);
-            std::vector<real_t> rwork(3);
-            std::vector<int> iwork(1);
-            std::vector<int> ifail(n);
-            std::vector<int> iclustr(2*p*q);
-            std::vector<real_t> gap(p*q);
-            scalapack_phegvx(itype, job2str(jobz), range, uplo2str(uplo), n,
-                            &Aref_data[0], ia, ja, A_desc,
-                            &Bref_data[0], ib, jb, B_desc,
-                            vl, vu, il, iu, abstol, &m, &nz, &Wref_data[0], orfac,
-                            &Zref_data[0], iz, jz, Z_desc,
-                            &work[0], lwork, &rwork[0], lrwork, &iwork[0], liwork,
-                            &ifail[0], &iclustr[0], &gap[0], &info_tst);
-
-            // resize workspace based on query for workspace sizes
-            slate_assert(info_tst == 0);
-            lwork = int64_t(real(work[0]));
-            work.resize(lwork);
-            // The lrwork, rwork parameters are only valid for complex
-            if (slate::is_complex<scalar_t>::value) {
-                lrwork = int64_t(real(rwork[0]));
-                rwork.resize(lrwork);
-            }
-            liwork = int64_t(iwork[0]);
-            iwork.resize(liwork);
-
-            // Run ScaLAPACK reference routine.
-            double time = barrier_get_wtime(mpi_comm);
-
-            scalapack_phegvx(itype, job2str(jobz), range, uplo2str(uplo), n,
-                            &Aref_data[0], // local input/local output
-                            ia, ja, A_desc,
-                            &Bref_data[0], // local input/local output
-                            ib, jb, B_desc,
-                            vl, vu, il, iu, abstol, &m, &nz,
-                            &Wref_data[0], // global output
-                            orfac,
-                            &Zref_data[0], // local output
-                            iz, jz, Z_desc,
-                            &work[0], lwork, &rwork[0], lrwork, &iwork[0], liwork,
-                            &ifail[0], &iclustr[0], &gap[0], &info_tst);
-
-            slate_assert(info_tst == 0);
-            time = barrier_get_wtime(mpi_comm) - time;
-
-            params.ref_time() = time;
-
-            // Reset omp thread number
-            slate_set_num_blas_threads(saved_num_threads);
-
-            if (! ref_only) {
-                // Reference Scalapack was run, check reference eigenvalues
-                // Perform a local operation to get differences W_data = W_data - Wref_data
-                blas::axpy(W_data.size(), -1.0, &Wref_data[0], 1, &W_data[0], 1);
-                // Relative forward error: || Wref_data - W_data || / || Wref_data ||
-                params.error2() = blas::asum(W_data.size(), &W_data[0], 1)
-                    / blas::asum(Wref_data.size(), &Wref_data[0], 1);
-                real_t tol = params.tol() * 0.5 * std::numeric_limits<real_t>::epsilon();
-                params.okay() = (params.error2() <= tol);
-            }
-            Cblacs_gridexit(ictxt);
-        #else
-            if (mpi_rank == 0)
-                printf( "ScaLAPACK not available\n" );
-        #endif
-=======
+#ifdef SLATE_HAVE_SCALAPACK
         // Run reference routine from ScaLAPACK
-
+        
+        // initialize BLACS
+        blas_int mpi_rank_ = 0, nprocs = 1, ictxt;
+        blas_int p_, q_, myrow_, mycol_;
+        Cblacs_pinfo(&mpi_rank_, &nprocs);
+        slate_assert( mpi_rank == mpi_rank_ );
+        slate_assert(p*q <= nprocs);
+        Cblacs_get(-1, 0, &ictxt);
+        Cblacs_gridinit(&ictxt, "Col", p, q);
+        Cblacs_gridinfo(ictxt, &p_, &q_, &myrow_, &mycol_);
+        slate_assert( p == p_ );
+        slate_assert( q == q_ );
+        slate_assert( myrow == myrow_ );
+        slate_assert( mycol == mycol_ );
+        
+        blas_int A_desc[9];
+        scalapack_descinit(A_desc, n, n, nb, nb, izero, izero, ictxt, mlocA, &info);
+        slate_assert(info == 0);
+        
+        blas_int B_desc[9];
+        scalapack_descinit(B_desc, n, n, nb, nb, izero, izero, ictxt, mlocB, &info);
+        slate_assert(info == 0);
+        
+        blas_int Z_desc[9];
+        scalapack_descinit(Z_desc, n, n, nb, nb, izero, izero, ictxt, mlocZ, &info);
+        slate_assert(info == 0);
+        
         // set num threads appropriately for parallel BLAS if possible
         int omp_num_threads = 1;
-        #pragma omp parallel
+#pragma omp parallel
         { omp_num_threads = omp_get_num_threads(); }
         int saved_num_threads = slate_set_num_blas_threads(omp_num_threads);
-
+        
         const char* range = "A";
         int64_t ia=1, ja=1, ib=1, jb=1, iz=1, jz=1;
         int64_t vl=0, vu=0, il=0, iu=0;
         real_t abstol=0;
         int64_t m=0, nz=0;
         real_t orfac=0;
-
+        
         // query for workspace size
         int64_t info_tst = 0;
         int64_t lwork = -1, lrwork = -1, liwork=-1;
-        std::vector<scalar_t> work(1);
-        std::vector<real_t> rwork(1);
+        // For the query, it should be work(3) and rwork(3), since
+        // work and rwork have dimension max(3,LWORK) and max(3,LRWORK) in
+        // http://www.netlib.org/scalapack/explore-html/db/d5b/pdsygvx_8f_source.html
+        // http://www.netlib.org/scalapack/explore-html/d7/dff/pzhegvx_8f_source.html
+        std::vector<scalar_t> work(3);
+        std::vector<real_t> rwork(3);
         std::vector<int> iwork(1);
         std::vector<int> ifail(n);
         std::vector<int> iclustr(2*p*q);
         std::vector<real_t> gap(p*q);
         scalapack_phegvx(itype, job2str(jobz), range, uplo2str(uplo), n,
-                         &A_ref_vec[0], ia, ja, descA_tst,
-                         &B_ref_vec[0], ib, jb, descB_tst,
-                         vl, vu, il, iu, abstol, &m, &nz, &W_ref_vec[0], orfac,
-                         &Z_ref_vec[0], iz, jz, descZ_tst,
+                         &Aref_data[0], ia, ja, A_desc,
+                         &Bref_data[0], ib, jb, B_desc,
+                         vl, vu, il, iu, abstol, &m, &nz, &Wref_data[0], orfac,
+                         &Zref_data[0], iz, jz, Z_desc,
                          &work[0], lwork, &rwork[0], lrwork, &iwork[0], liwork,
                          &ifail[0], &iclustr[0], &gap[0], &info_tst);
-
+        
         // resize workspace based on query for workspace sizes
         slate_assert(info_tst == 0);
         lwork = int64_t(real(work[0]));
@@ -471,39 +386,46 @@
         }
         liwork = int64_t(iwork[0]);
         iwork.resize(liwork);
-
+        
         // Run ScaLAPACK reference routine.
-        MPI_Barrier(mpi_comm);
-        double time = testsweeper::get_wtime();
-
+        double time = barrier_get_wtime(mpi_comm);
+        
         scalapack_phegvx(itype, job2str(jobz), range, uplo2str(uplo), n,
-                         &A_ref_vec[0], ia, ja, descA_tst,
-                         &B_ref_vec[0], ib, jb, descB_tst,
-                         vl, vu, il, iu, abstol, &m, &nz, &W_ref_vec[0], orfac,
-                         &Z_ref_vec[0], iz, jz, descZ_tst,
+                         &Aref_data[0], // local input/local output
+                         ia, ja, A_desc,
+                         &Bref_data[0], // local input/local output
+                         ib, jb, B_desc,
+                         vl, vu, il, iu, abstol, &m, &nz,
+                         &Wref_data[0], // global output
+                         orfac,
+                         &Zref_data[0], // local output
+                         iz, jz, Z_desc,
                          &work[0], lwork, &rwork[0], lrwork, &iwork[0], liwork,
                          &ifail[0], &iclustr[0], &gap[0], &info_tst);
-
+        
         slate_assert(info_tst == 0);
-        MPI_Barrier(mpi_comm);
-        double time_ref = testsweeper::get_wtime() - time;
-
-        params.ref_time() = time_ref;
-
+        time = barrier_get_wtime(mpi_comm) - time;
+        
+        params.ref_time() = time;
+        
         // Reset omp thread number
         slate_set_num_blas_threads(saved_num_threads);
-
+        
         if (! ref_only) {
             // Reference Scalapack was run, check reference eigenvalues
-            // Perform a local operation to get differences W_vec = W_vec - W_ref
-            blas::axpy(n, -1.0, &W_ref_vec[0], 1, &W_vec[0], 1);
-            // Relative forward error: || W_ref - W_tst || / || W_ref ||
-            params.error2() = blas::asum(n, &W_vec[0],     1)
-                            / blas::asum(n, &W_ref_vec[0], 1);
+            // Perform a local operation to get differences W_data = W_data - Wref_data
+            blas::axpy(W_data.size(), -1.0, &Wref_data[0], 1, &W_data[0], 1);
+            // Relative forward error: || Wref_data - W_data || / || Wref_data ||
+            params.error2() = blas::asum(W_data.size(), &W_data[0], 1)
+            / blas::asum(Wref_data.size(), &Wref_data[0], 1);
             real_t tol = params.tol() * 0.5 * std::numeric_limits<real_t>::epsilon();
             params.okay() = (params.error2() <= tol);
         }
->>>>>>> bc9a1ccc
+        Cblacs_gridexit(ictxt);
+#else
+        if (mpi_rank == 0)
+            printf( "ScaLAPACK not available\n" );
+#endif
     }
 }
 
