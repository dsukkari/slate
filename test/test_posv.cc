#include "slate/slate.hh"
#include "test.hh"
#include "blas_flops.hh"
#include "lapack_flops.hh"

#include "scalapack_wrappers.hh"
#include "scalapack_support_routines.hh"

#include <cassert>
#include <cmath>
#include <cstdio>
#include <cstdlib>
#include <utility>

//------------------------------------------------------------------------------
template <typename scalar_t> void test_posv_work(Params& params, bool run)
{
    using real_t = blas::real_type<scalar_t>;

    // get & mark input values
    slate::Uplo uplo = params.uplo();
    int64_t n = params.dim.n();
    int64_t nrhs = params.nrhs();
    int64_t p = params.p();
    int64_t q = params.q();
    int64_t nb = params.nb();
    int64_t lookahead = params.lookahead();
    bool ref_only = params.ref() == 'o';
    bool ref = params.ref() == 'y' || ref_only;
    bool check = params.check() == 'y' && ! ref_only;
    bool trace = params.trace() == 'y';
    int verbose = params.verbose(); SLATE_UNUSED(verbose);
<<<<<<< HEAD
    slate::Target origin = char2target(params.origin());
    slate::Target target = char2target(params.target());
=======
    slate::Target target = params.target();
>>>>>>> 4b42f330

    // mark non-standard output values
    params.time();
    params.gflops();
    params.ref_time();
    params.ref_gflops();

    if (params.routine == "posvMixed") {
        params.iters();
    }

    if (! run)
        return;

    // Local values
    const int izero = 0, ione = 1;

    // BLACS/MPI variables
    int ictxt, nprow, npcol, myrow, mycol, info;
    int descA_tst[9], descA_ref[9];
    int descB_tst[9], descB_ref[9];
    int iam = 0, nprocs = 1;
    int iseed = 1;

    // initialize BLACS and ScaLAPACK
    Cblacs_pinfo(&iam, &nprocs);
    assert(p*q <= nprocs);
    Cblacs_get(-1, 0, &ictxt);
    Cblacs_gridinit(&ictxt, "Col", p, q);
    Cblacs_gridinfo(ictxt, &nprow, &npcol, &myrow, &mycol);

    // matrix A, figure out local size, allocate, create descriptor, initialize
    int64_t mlocA = scalapack_numroc(n, nb, myrow, izero, nprow);
    int64_t nlocA = scalapack_numroc(n, nb, mycol, izero, npcol);
    scalapack_descinit(descA_tst, n, n, nb, nb, izero, izero, ictxt, mlocA, &info);
    assert(info == 0);
    int64_t lldA = (int64_t)descA_tst[8];
    std::vector<scalar_t> A_tst(lldA*nlocA);
    scalapack_pplghe(&A_tst[0], n, n, nb, nb, myrow, mycol, nprow, npcol, mlocA, iseed + 1);

    // matrix B, figure out local size, allocate, create descriptor, initialize
    int64_t mlocB = scalapack_numroc(n, nb, myrow, izero, nprow);
    int64_t nlocB = scalapack_numroc(nrhs, nb, mycol, izero, npcol);
    scalapack_descinit(descB_tst, n, nrhs, nb, nb, izero, izero, ictxt, mlocB, &info);
    assert(info == 0);
    int64_t lldB = (int64_t)descB_tst[8];
    std::vector<scalar_t> B_tst(lldB*nlocB);
    scalapack_pplrnt(&B_tst[0], n, nrhs, nb, nb, myrow, mycol, nprow, npcol, mlocB, iseed + 2);


    // todo: work-around to initialize BaseMatrix::num_devices_
    slate::HermitianMatrix<scalar_t> A0(uplo, n, nb, p, q, MPI_COMM_WORLD);

    slate::HermitianMatrix<scalar_t> A;
    slate::Matrix<scalar_t> B;

    slate::Matrix<scalar_t> X;
    std::vector<scalar_t> X_tst;
<<<<<<< HEAD

    if (origin == slate::Target::Devices) {
        // todo: refactor this code
        // Distribute local ScaLAPACK data to tiles on GPU devices.
        A = slate::HermitianMatrix<scalar_t>
                (uplo, n, nb, nprow, npcol, MPI_COMM_WORLD);
        A.insertLocalTiles( true );
        for (int64_t j = 0; j < A.nt(); ++j) {
            int64_t jj_local = int64_t( j / q )*nb;
            int64_t ibegin = (A.uplo() == slate::Uplo::Lower ? j : 0);
            int64_t iend   = (A.uplo() == slate::Uplo::Lower ? A.mt() : std::min( j+1, A.mt() ));
            for (int64_t i = ibegin; i < iend; ++i) {
                int64_t ii_local = int64_t( i / p )*nb;
                if (A.tileIsLocal(i, j)) {
                    auto Aij = A(i, j, A.tileDevice(i, j));
                    slate_cuda_call(
                        cudaSetDevice(A.tileDevice(i, j)));
                    slate_cublas_call(
                        cublasSetMatrix(
                            Aij.mb(), Aij.nb(), sizeof(scalar_t),
                            &A_tst[ ii_local + jj_local*lldA ], lldA,
                            Aij.data(), Aij.stride()));
                }
            }
=======
    if (params.routine == "posvMixed") {
        if (is_double<scalar_t>::value) {
            X_tst.resize(lldB*nlocB);
            X = slate::Matrix<scalar_t>::fromScaLAPACK(n, nrhs, &X_tst[0], lldB, nb, nprow, npcol, MPI_COMM_WORLD);
>>>>>>> 4b42f330
        }

        // Distribute local ScaLAPACK data to tiles on GPU devices.
        B = slate::Matrix<scalar_t>
                 (n, nrhs, nb, nprow, npcol, MPI_COMM_WORLD);
        B.insertLocalTiles( true );
        for (int64_t j = 0; j < B.nt(); ++j) {
            int64_t jj_local = int64_t( j / q )*nb;
            for (int64_t i = 0; i < B.mt(); ++i) {
                int64_t ii_local = int64_t( i / p )*nb;
                if (B.tileIsLocal(i, j)) {
                    auto Bij = B(i, j, B.tileDevice(i, j));
                    slate_cuda_call(
                        cudaSetDevice(B.tileDevice(i, j)));
                    slate_cublas_call(
                        cublasSetMatrix(
                            Bij.mb(), Bij.nb(), sizeof(scalar_t),
                            &B_tst[ ii_local + jj_local*lldB ], lldB,
                            Bij.data(), Bij.stride()));
                }
            }
        }
        if (params.routine == "posvmixed"){
            if (is_double<scalar_t>::value){
                X_tst.resize(lldB*nlocB);
                X = slate::Matrix<scalar_t>
                         (n, nrhs, nb, nprow, npcol, MPI_COMM_WORLD);
                X.insertLocalTiles( true );
            }
            else {
                assert("Unsupported mixed precision");
            }
        }
    }
    else {
        // Create SLATE matrix from the ScaLAPACK layouts
        A = slate::HermitianMatrix<scalar_t>::fromScaLAPACK
                 (uplo, n, &A_tst[0], lldA, nb, nprow, npcol, MPI_COMM_WORLD);
        B = slate::Matrix<scalar_t>::fromScaLAPACK
                 (n, nrhs, &B_tst[0], lldB, nb, nprow, npcol, MPI_COMM_WORLD);
        if (params.routine == "posvmixed"){
            if (is_double<scalar_t>::value){
                X_tst.resize(lldB*nlocB);
                X = slate::Matrix<scalar_t>::fromScaLAPACK
                         (n, nrhs, &X_tst[0], lldB, nb, nprow, npcol, MPI_COMM_WORLD);
            }
            else {
                assert("Unsupported mixed precision");
            }
        }
    }

    // if check is required, copy test data and create a descriptor for it
    std::vector<scalar_t> A_ref;
    std::vector<scalar_t> B_ref;
    std::vector<scalar_t> B_orig;
    if (check || ref) {
        A_ref = A_tst;
        scalapack_descinit(descA_ref, n, n, nb, nb, izero, izero, ictxt, mlocA, &info);
        assert(info == 0);

        B_ref = B_tst;
        scalapack_descinit(descB_ref, n, nrhs, nb, nb, izero, izero, ictxt, mlocB, &info);
        assert(info == 0);

        if (check && ref)
            B_orig = B_tst;
    }

    int iters = 0;

    double gflop;
    if (params.routine == "potrf")
        gflop = lapack::Gflop<scalar_t>::potrf(n);
    else if (params.routine == "potrs")
        gflop = lapack::Gflop<scalar_t>::potrs(n, nrhs);
    else if (params.routine == "posv")
        gflop = lapack::Gflop<scalar_t>::posv(n, nrhs);
    else
        // todo: flops should not be reported for posvmixed
        gflop = lapack::Gflop<scalar_t>::posv(n, nrhs);

    if (! ref_only) {
        if (params.routine == "potrs") {
            // Factor matrix A.
            slate::potrf(A, {
                {slate::Option::Lookahead, lookahead},
                {slate::Option::Target, target}
            });
        }

        if (trace) slate::trace::Trace::on();
        else slate::trace::Trace::off();

        {
            slate::trace::Block trace_block("MPI_Barrier");
            MPI_Barrier(MPI_COMM_WORLD);
        }
        double time = libtest::get_wtime();

        //==================================================
        // Run SLATE test.
        // One of:
        // potrf: Factor A = LL^H or A = U^H U.
        // potrs: Solve AX = B, after factoring A above.
        // posv:  Solve AX = B, including factoring A.
        //==================================================
        if (params.routine == "potrf") {
            slate::potrf(A, {
                {slate::Option::Lookahead, lookahead},
                {slate::Option::Target, target}
            });
        }
        else if (params.routine == "potrs") {
            slate::potrs(A, B, {
                {slate::Option::Lookahead, lookahead},
                {slate::Option::Target, target}
            });
        }
        else if (params.routine == "posv") {
            slate::posv(A, B, {
                {slate::Option::Lookahead, lookahead},
                {slate::Option::Target, target}
            });
        }
        else if (params.routine == "posvMixed") {
            if (is_double<scalar_t>::value) {
                slate::posvMixed(A, B, X, iters, {
                    {slate::Option::Lookahead, lookahead},
                    {slate::Option::Target, target}
                });
            }
        } else {
            assert("Unknown routine!");
        }

        {
            slate::trace::Block trace_block("MPI_Barrier");
            MPI_Barrier(MPI_COMM_WORLD);
        }
        double time_tst = libtest::get_wtime() - time;

        if (trace) slate::trace::Trace::finish();

        if (params.routine == "posvMixed") {
            params.iters() = iters;
        }

        // compute and save timing/performance
        params.time() = time_tst;
        params.gflops() = gflop / time_tst;
    }

    if (check) {
        //==================================================
        // Test results by checking the residual
        //
        //           || B - AX ||_1
        //     --------------------------- < tol * epsilon
        //      || A ||_1 * || X ||_1 * N
        //
        //==================================================

        if (params.routine == "potrf") {
            // Solve AX = B.
            slate::potrs(A, B, {
                {slate::Option::Lookahead, lookahead},
                {slate::Option::Target, target}
            });
        }

        if (origin == slate::Target::Devices) {
            // Copy data back from GPUs.
            if (params.routine == "posvmixed") {
                if (is_double<scalar_t>::value){
                    for (int64_t j = 0; j < X.nt(); ++j) {
                        int64_t jj_local = int64_t( j / q )*nb;
                        for (int64_t i = 0; i < X.mt(); ++i) {
                            int64_t ii_local = int64_t( i / p )*nb;
                            if (X.tileIsLocal(i, j)) {
                                auto Xij = X(i, j, X.tileDevice(i, j));
                                slate_cuda_call(
                                    cudaSetDevice(X.tileDevice(i, j)));
                                slate_cublas_call(
                                    cublasGetMatrix(
                                        Xij.mb(), Xij.nb(), sizeof(scalar_t),
                                        Xij.data(), Xij.stride(),
                                        &X_tst[ ii_local + jj_local*lldB ], lldB));
                            }
                        }
                    }
                }
            }
            else {
                for (int64_t j = 0; j < B.nt(); ++j) {
                    int64_t jj_local = int64_t( j / q )*nb;
                    for (int64_t i = 0; i < B.mt(); ++i) {
                        int64_t ii_local = int64_t( i / p )*nb;
                        if (B.tileIsLocal(i, j)) {
                            auto Bij = B(i, j, B.tileDevice(i, j));
                            slate_cuda_call(
                                cudaSetDevice(B.tileDevice(i, j)));
                            slate_cublas_call(
                                cublasGetMatrix(
                                    Bij.mb(), Bij.nb(), sizeof(scalar_t),
                                    Bij.data(), Bij.stride(),
                                    &B_tst[ ii_local + jj_local*lldB ], lldB));
                        }
                    }
                }
            }
        }

        // allocate work space
        size_t ldw = nb*ceil(ceil(mlocA / (double) nb) / (scalapack_ilcm(&nprow, &npcol) / nprow));
        std::vector<real_t> worklansyA(2*nlocA + mlocA + ldw);
        std::vector<real_t> worklangeB(std::max(mlocB, nlocB));

        // Norm of original matrix: || A ||_1
        real_t A_norm = scalapack_plansy("1", uplo2str(uplo), n, &A_ref[0], ione, ione, descA_ref, &worklansyA[0]);
        // Norm of updated rhs matrix: || X ||_1
        real_t X_norm = scalapack_plange("1", n, nrhs, &B_tst[0], ione, ione, descB_tst, &worklangeB[0]);

        // B_ref -= Aref*B_tst
        if (params.routine == "posvMixed") {
            if (is_double<scalar_t>::value) {
                scalapack_psymm("left", uplo2str(uplo),
                                n, nrhs,
                                scalar_t(-1.0),
                                &A_ref[0], ione, ione, descA_ref,
                                &X_tst[0], ione, ione, descB_tst,
                                scalar_t(1.0),
                                &B_ref[0], ione, ione, descB_ref);
            }
        }
        else {
            scalapack_psymm("left", uplo2str(uplo),
                            n, nrhs,
                            scalar_t(-1.0),
                            &A_ref[0], ione, ione, descA_ref,
                            &B_tst[0], ione, ione, descB_tst,
                            scalar_t(1.0),
                            &B_ref[0], ione, ione, descB_ref);
        }

        // Norm of residual: || B - AX ||_1
        real_t R_norm = scalapack_plange("1", n, nrhs, &B_ref[0], ione, ione, descB_ref, &worklangeB[0]);
        double residual = R_norm / (n*A_norm*X_norm);
        params.error() = residual;

        real_t tol = params.tol() * 0.5 * std::numeric_limits<real_t>::epsilon();
        params.okay() = (params.error() <= tol);
    }

    if (ref) {
        // A comparison with a reference routine from ScaLAPACK for timing only

        // set MKL num threads appropriately for parallel BLAS
        int omp_num_threads;
        #pragma omp parallel
        { omp_num_threads = omp_get_num_threads(); }
        int saved_num_threads = slate_set_num_blas_threads(omp_num_threads);

        if (check) {
            // restore B_ref
            B_ref = B_orig;
            scalapack_descinit(descB_ref, n, nrhs, nb, nb, izero, izero, ictxt, mlocB, &info);
            assert(info == 0);
        }

        if (params.routine == "potrs") {
            // Factor matrix A.
            scalapack_ppotrf(uplo2str(uplo), n, &A_ref[0], ione, ione, descA_ref, &info);
            assert(info == 0);
        }

        //==================================================
        // Run ScaLAPACK reference routine.
        //==================================================
        MPI_Barrier(MPI_COMM_WORLD);
        double time = libtest::get_wtime();
        if (params.routine == "potrf") {
            scalapack_ppotrf(uplo2str(uplo), n, &A_ref[0], ione, ione, descA_ref, &info);
        }
        else if (params.routine == "potrs") {
            scalapack_ppotrs(uplo2str(uplo), n, nrhs, &A_ref[0], ione, ione, descA_ref, &B_ref[0], ione, ione, descB_ref, &info);
        }
        else {
            scalapack_pposv(uplo2str(uplo), n, nrhs, &A_ref[0], ione, ione, descA_ref, &B_ref[0], ione, ione, descB_ref, &info);
        }
        assert(info == 0);
        MPI_Barrier(MPI_COMM_WORLD);
        double time_ref = libtest::get_wtime() - time;

        params.ref_time() = time_ref;
        params.ref_gflops() = gflop / time_ref;

        slate_set_num_blas_threads(saved_num_threads);
    }

    Cblacs_gridexit(ictxt);
    //Cblacs_exit(1) does not handle re-entering
}

// -----------------------------------------------------------------------------
void test_posv(Params& params, bool run)
{
    switch (params.datatype()) {
        case libtest::DataType::Integer:
            throw std::exception();
            break;

        case libtest::DataType::Single:
            test_posv_work<float> (params, run);
            break;

        case libtest::DataType::Double:
            test_posv_work<double> (params, run);
            break;

        case libtest::DataType::SingleComplex:
            test_posv_work<std::complex<float>> (params, run);
            break;

        case libtest::DataType::DoubleComplex:
            test_posv_work<std::complex<double>> (params, run);
            break;
    }
}<|MERGE_RESOLUTION|>--- conflicted
+++ resolved
@@ -2,6 +2,7 @@
 #include "test.hh"
 #include "blas_flops.hh"
 #include "lapack_flops.hh"
+#include "scalapack_copy.hh"
 
 #include "scalapack_wrappers.hh"
 #include "scalapack_support_routines.hh"
@@ -30,12 +31,8 @@
     bool check = params.check() == 'y' && ! ref_only;
     bool trace = params.trace() == 'y';
     int verbose = params.verbose(); SLATE_UNUSED(verbose);
-<<<<<<< HEAD
-    slate::Target origin = char2target(params.origin());
-    slate::Target target = char2target(params.target());
-=======
+    slate::Target origin = params.origin();
     slate::Target target = params.target();
->>>>>>> 4b42f330
 
     // mark non-standard output values
     params.time();
@@ -90,86 +87,37 @@
     slate::HermitianMatrix<scalar_t> A0(uplo, n, nb, p, q, MPI_COMM_WORLD);
 
     slate::HermitianMatrix<scalar_t> A;
-    slate::Matrix<scalar_t> B;
-
-    slate::Matrix<scalar_t> X;
+    slate::Matrix<scalar_t> B, X;
     std::vector<scalar_t> X_tst;
-<<<<<<< HEAD
-
     if (origin == slate::Target::Devices) {
-        // todo: refactor this code
-        // Distribute local ScaLAPACK data to tiles on GPU devices.
-        A = slate::HermitianMatrix<scalar_t>
-                (uplo, n, nb, nprow, npcol, MPI_COMM_WORLD);
-        A.insertLocalTiles( true );
-        for (int64_t j = 0; j < A.nt(); ++j) {
-            int64_t jj_local = int64_t( j / q )*nb;
-            int64_t ibegin = (A.uplo() == slate::Uplo::Lower ? j : 0);
-            int64_t iend   = (A.uplo() == slate::Uplo::Lower ? A.mt() : std::min( j+1, A.mt() ));
-            for (int64_t i = ibegin; i < iend; ++i) {
-                int64_t ii_local = int64_t( i / p )*nb;
-                if (A.tileIsLocal(i, j)) {
-                    auto Aij = A(i, j, A.tileDevice(i, j));
-                    slate_cuda_call(
-                        cudaSetDevice(A.tileDevice(i, j)));
-                    slate_cublas_call(
-                        cublasSetMatrix(
-                            Aij.mb(), Aij.nb(), sizeof(scalar_t),
-                            &A_tst[ ii_local + jj_local*lldA ], lldA,
-                            Aij.data(), Aij.stride()));
-                }
-            }
-=======
-    if (params.routine == "posvMixed") {
-        if (is_double<scalar_t>::value) {
-            X_tst.resize(lldB*nlocB);
-            X = slate::Matrix<scalar_t>::fromScaLAPACK(n, nrhs, &X_tst[0], lldB, nb, nprow, npcol, MPI_COMM_WORLD);
->>>>>>> 4b42f330
-        }
-
-        // Distribute local ScaLAPACK data to tiles on GPU devices.
-        B = slate::Matrix<scalar_t>
-                 (n, nrhs, nb, nprow, npcol, MPI_COMM_WORLD);
-        B.insertLocalTiles( true );
-        for (int64_t j = 0; j < B.nt(); ++j) {
-            int64_t jj_local = int64_t( j / q )*nb;
-            for (int64_t i = 0; i < B.mt(); ++i) {
-                int64_t ii_local = int64_t( i / p )*nb;
-                if (B.tileIsLocal(i, j)) {
-                    auto Bij = B(i, j, B.tileDevice(i, j));
-                    slate_cuda_call(
-                        cudaSetDevice(B.tileDevice(i, j)));
-                    slate_cublas_call(
-                        cublasSetMatrix(
-                            Bij.mb(), Bij.nb(), sizeof(scalar_t),
-                            &B_tst[ ii_local + jj_local*lldB ], lldB,
-                            Bij.data(), Bij.stride()));
-                }
-            }
-        }
+        // Copy local ScaLAPACK data to tiles on GPU devices.
+        A = slate::HermitianMatrix<scalar_t>(uplo, n, nb, nprow, npcol, MPI_COMM_WORLD);
+        A.insertLocalTiles(origin);
+        copy(&A_tst[0], descA_tst, A);
+
+        B = slate::Matrix<scalar_t>(n, nrhs, nb, nprow, npcol, MPI_COMM_WORLD);
+        B.insertLocalTiles(origin);
+        copy(&B_tst[0], descB_tst, B);
+
+        if (params.routine == "posvMixed") {
+            if (is_double<scalar_t>::value) {
+                X_tst.resize(lldB*nlocB);
+                X = slate::Matrix<scalar_t>::fromScaLAPACK(n, nrhs, &X_tst[0], lldB, nb, nprow, npcol, MPI_COMM_WORLD);
+                X.insertLocalTiles(origin);
+            }
+            else {
+                assert("Unsupported mixed precision");
+            }
+        }
+    }
+    else {
+        // Create SLATE matrix from the ScaLAPACK layouts
+        A = slate::HermitianMatrix<scalar_t>::fromScaLAPACK(uplo, n, &A_tst[0], lldA, nb, nprow, npcol, MPI_COMM_WORLD);
+        B = slate::Matrix<scalar_t>::fromScaLAPACK(n, nrhs, &B_tst[0], lldB, nb, nprow, npcol, MPI_COMM_WORLD);
         if (params.routine == "posvmixed"){
             if (is_double<scalar_t>::value){
                 X_tst.resize(lldB*nlocB);
-                X = slate::Matrix<scalar_t>
-                         (n, nrhs, nb, nprow, npcol, MPI_COMM_WORLD);
-                X.insertLocalTiles( true );
-            }
-            else {
-                assert("Unsupported mixed precision");
-            }
-        }
-    }
-    else {
-        // Create SLATE matrix from the ScaLAPACK layouts
-        A = slate::HermitianMatrix<scalar_t>::fromScaLAPACK
-                 (uplo, n, &A_tst[0], lldA, nb, nprow, npcol, MPI_COMM_WORLD);
-        B = slate::Matrix<scalar_t>::fromScaLAPACK
-                 (n, nrhs, &B_tst[0], lldB, nb, nprow, npcol, MPI_COMM_WORLD);
-        if (params.routine == "posvmixed"){
-            if (is_double<scalar_t>::value){
-                X_tst.resize(lldB*nlocB);
-                X = slate::Matrix<scalar_t>::fromScaLAPACK
-                         (n, nrhs, &X_tst[0], lldB, nb, nprow, npcol, MPI_COMM_WORLD);
+                X = slate::Matrix<scalar_t>::fromScaLAPACK(n, nrhs, &X_tst[0], lldB, nb, nprow, npcol, MPI_COMM_WORLD);
             }
             else {
                 assert("Unsupported mixed precision");
@@ -298,43 +246,13 @@
 
         if (origin == slate::Target::Devices) {
             // Copy data back from GPUs.
-            if (params.routine == "posvmixed") {
+            if (params.routine == "posvMixed") {
                 if (is_double<scalar_t>::value){
-                    for (int64_t j = 0; j < X.nt(); ++j) {
-                        int64_t jj_local = int64_t( j / q )*nb;
-                        for (int64_t i = 0; i < X.mt(); ++i) {
-                            int64_t ii_local = int64_t( i / p )*nb;
-                            if (X.tileIsLocal(i, j)) {
-                                auto Xij = X(i, j, X.tileDevice(i, j));
-                                slate_cuda_call(
-                                    cudaSetDevice(X.tileDevice(i, j)));
-                                slate_cublas_call(
-                                    cublasGetMatrix(
-                                        Xij.mb(), Xij.nb(), sizeof(scalar_t),
-                                        Xij.data(), Xij.stride(),
-                                        &X_tst[ ii_local + jj_local*lldB ], lldB));
-                            }
-                        }
-                    }
+                    copy(X, &X_tst[0], descB_tst);
                 }
             }
             else {
-                for (int64_t j = 0; j < B.nt(); ++j) {
-                    int64_t jj_local = int64_t( j / q )*nb;
-                    for (int64_t i = 0; i < B.mt(); ++i) {
-                        int64_t ii_local = int64_t( i / p )*nb;
-                        if (B.tileIsLocal(i, j)) {
-                            auto Bij = B(i, j, B.tileDevice(i, j));
-                            slate_cuda_call(
-                                cudaSetDevice(B.tileDevice(i, j)));
-                            slate_cublas_call(
-                                cublasGetMatrix(
-                                    Bij.mb(), Bij.nb(), sizeof(scalar_t),
-                                    Bij.data(), Bij.stride(),
-                                    &B_tst[ ii_local + jj_local*lldB ], lldB));
-                        }
-                    }
-                }
+                copy(B, &B_tst[0], descB_tst);
             }
         }
 
